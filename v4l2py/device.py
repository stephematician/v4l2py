--- conflicted
+++ resolved
@@ -297,17 +297,10 @@
     menu.id = ctrl.id
     for menu in iter_read(
             fd, IOC.QUERYMENU, menu,
-<<<<<<< HEAD
-            start=ctrl.info.minimum, stop=ctrl.info.maximum+1,
-            step=ctrl.info.step, ignore_einval=True
-        ):
-            yield copy.deepcopy(menu)
-=======
             start=ctrl.info.minimum, stop=ctrl.info.maximum + 1,
             step=ctrl.info.step, ignore_einval=True
             ):
         yield copy.deepcopy(menu)
->>>>>>> adbf836e
 
 
 def read_info(fd):
@@ -785,7 +778,6 @@
         return f"<{type(self).__name__} index={self.index} name={self.name}>"
 
 
-<<<<<<< HEAD
 def config_name(name: str) -> str:
     res = name.lower()
     for r in (", ", " "):
@@ -793,8 +785,6 @@
     return res
 
 
-=======
->>>>>>> adbf836e
 class Control:
     def __init__(self, device, info):
         self.device = device
@@ -803,11 +793,7 @@
         self.name = info.name.decode()
         self.config_name = config_name(self.name)
         self.type = ControlType(self.info.type)
-<<<<<<< HEAD
-        if self.type == raw.V4L2_CTRL_TYPE_MENU:
-=======
         if self.type == ControlType.MENU:
->>>>>>> adbf836e
             self.menu = {
                 menu.index: MenuItem(menu) for menu in iter_read_menu(self.device._fobj, self)
             }
